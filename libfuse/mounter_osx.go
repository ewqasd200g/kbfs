--- conflicted
+++ resolved
@@ -40,12 +40,8 @@
 
 	options = append(options, fuse.VolumeName(volName))
 	options = append(options, fuse.ExclCreate())
-<<<<<<< HEAD
+
 	if !platformParams.NoLocal {
-=======
-
-	if platformParams.UseLocal {
->>>>>>> 3734e244
 		options = append(options, fuse.LocalVolume())
 	}
 
